import gzip
import os
import pickle
from io import StringIO

import Bio.Phylo
import networkx as nx
import numpy as np
import pandas as pd
from numba import set_num_threads

from phyclone.consensus import get_consensus_tree
from phyclone.map import get_map_node_ccfs
from phyclone.math_utils import exp_normalize
from phyclone.smc.kernels.fully_adapted import _get_cached_proposal_dist
from phyclone.tree import Tree
<<<<<<< HEAD
from phyclone.tree_utils import compute_log_S, _cache_ratio, _convolve_two_children
=======
from phyclone.tree_utils import (
    compute_log_S,
    _cache_ratio,
    add_to_log_p,
    subtract_from_log_p,
    _convolve_two_children,
)
>>>>>>> ac661fb0


def write_map_results(in_file, out_table_file, out_tree_file, out_log_probs_file=None):
    set_num_threads(1)
    with gzip.GzipFile(in_file, "rb") as fh:
        results = pickle.load(fh)

    map_iter = 0

    map_val = float("-inf")

    data = results["data"]

    for i, x in enumerate(results["trace"]):
        if x["log_p"] > map_val:
            map_iter = i

            map_val = x["log_p"]

    tree = Tree.from_dict(data, results["trace"][map_iter]["tree"])

    clusters = results.get("clusters", None)

    table = get_clone_table(data, results["samples"], tree, clusters=clusters)

    _create_results_output_files(
        out_log_probs_file, out_table_file, out_tree_file, results, table, tree
    )


def write_topology_report(in_file, out_file):
    set_num_threads(1)

    with gzip.GzipFile(in_file, "rb") as fh:
        results = pickle.load(fh)

    topologies = []

    data = results["data"]

    data_arr = np.array(list(data))

    data_index_dict = dict(
        zip(np.arange(len(data_arr)), [data_point.idx for data_point in data_arr])
    )

    parent_child_arr = np.zeros((len(data_arr), len(data_arr)))

    for i, x in enumerate(results["trace"]):
        curr_tree = Tree.from_dict(data, x["tree"])
        count_parent_child_relationships(curr_tree, data_index_dict, parent_child_arr)
        count_topology(topologies, x, i, curr_tree)

    df = _create_topology_dataframe(topologies)
    df = df.sort_values(by="count", ascending=False)
    df.to_csv(out_file, index=False, sep="\t")

    _create_parent_child_out_files(data_arr, out_file, parent_child_arr, results)


def _create_parent_child_out_files(data_arr, out_file, parent_child_arr, results):
    parent_child_df = _create_parent_child_matrix_df(data_arr, parent_child_arr)
    parent_child_counts_out = os.path.join(
        os.path.dirname(out_file), "parent_child_matrix_counts.tsv"
    )
    parent_child_df.to_csv(parent_child_counts_out, index=False, sep="\t")
    parent_child_out = os.path.join(
        os.path.dirname(out_file), "parent_child_matrix.tsv"
    )
    trace_len = len(results["trace"])
    parent_child_probs_arr = parent_child_arr / trace_len
    parent_child_probs_df = _create_parent_child_matrix_df(
        data_arr, parent_child_probs_arr
    )
    parent_child_probs_df.to_csv(parent_child_out, index=False, sep="\t")


def _create_parent_child_matrix_df(data_arr, parent_child_arr):
    parent_child_df = pd.DataFrame(
        parent_child_arr,
        columns=[str(data_point.name) for data_point in data_arr],
        index=[str(data_point.name) for data_point in data_arr],
    )
    parent_child_df = parent_child_df.reset_index()
    parent_child_df = parent_child_df.rename(columns={"index": "ID"})
    return parent_child_df


def count_parent_child_relationships(curr_tree, data_index_dict, parent_child_arr):
    curr_graph = curr_tree.graph
    curr_node_data = curr_tree.node_data
    for node in nx.dfs_preorder_nodes(curr_graph):
        dp_in_node = curr_node_data[node]
        children = list(curr_graph.successors(node))
        for dp in dp_in_node:
            for child in children:
                dp_in_child_node = curr_node_data[child]
                for child_dp in dp_in_child_node:
                    parent_child_arr[
                        data_index_dict[dp.idx], data_index_dict[child_dp.idx]
                    ] += 1


def count_topology(topologies, x, i, x_top):
    found = False
    for topology in topologies:
        top = topology["topology"]
        if top == x_top:
            topology["count"] += 1
            curr_log_p = x["log_p"]
            if curr_log_p > topology["log_p_max"]:
                topology["log_p_max"] = curr_log_p
                topology["iter"] = i
            found = True
            break
    if not found:
        topologies.append(
            {
                "topology": x_top,
                "count": 1,
                "log_p_max": x["log_p"],
                "iter": i,
                "multiplicity": np.exp(x_top.multiplicity),
            }
        )


def _create_results_output_files(
    out_log_probs_file, out_table_file, out_tree_file, results, table, tree
):
    table.to_csv(out_table_file, index=False, sep="\t")
    Bio.Phylo.write(
        get_bp_tree_from_graph(tree.graph), out_tree_file, "newick", plain=True
    )
    if out_log_probs_file:
        log_probs_table = pd.DataFrame(
            results["trace"], columns=["iter", "time", "log_p"]
        )
        log_probs_table.to_csv(out_log_probs_file, index=False, sep="\t")


def _create_topology_dataframe(topologies):
    for topology in topologies:
        tmp_str_io = StringIO()
        tree = topology["topology"]
        Bio.Phylo.write(
            get_bp_tree_from_graph(tree.graph), tmp_str_io, "newick", plain=True
        )
        as_str = tmp_str_io.getvalue().rstrip()
        topology["topology"] = as_str

    df = pd.DataFrame(topologies)
    return df


def write_consensus_results(
    in_file,
    out_table_file,
    out_tree_file,
    out_log_probs_file=None,
    consensus_threshold=0.5,
    weighted_consensus=True,
):
    set_num_threads(1)
    with gzip.GzipFile(in_file, "rb") as fh:
        results = pickle.load(fh)

    data = results["data"]

    trees = [Tree.from_dict(data, x["tree"]) for x in results["trace"]]

    probs = np.array([x["log_p"] for x in results["trace"]])

    probs, norm = exp_normalize(probs)

    graph = get_consensus_tree(
        trees,
        data=data,
        threshold=consensus_threshold,
        weighted=weighted_consensus,
        log_p_list=probs,
    )

    tree = get_tree_from_consensus_graph(data, graph)

    clusters = results.get("clusters", None)

    table = get_clone_table(data, results["samples"], tree, clusters=clusters)

    table = pd.DataFrame(table)

    _create_results_output_files(
        out_log_probs_file, out_table_file, out_tree_file, results, table, tree
    )


def get_clades(tree, source=None):
    if source is None:
        roots = []

        for node in tree.nodes:
            if tree.in_degree(node) == 0:
                roots.append(node)

        children = []
        for node in roots:
            children.append(get_clades(tree, source=node))

        clades = Bio.Phylo.BaseTree.Clade(name="root", clades=children)

    else:
        children = []

        for child in tree.successors(source):
            children.append(get_clades(tree, source=child))

        clades = Bio.Phylo.BaseTree.Clade(name=str(source), clades=children)

    return clades


def get_bp_tree_from_graph(tree):
    return Bio.Phylo.BaseTree.Tree(root=get_clades(tree), rooted=True)


def get_tree_from_consensus_graph(data, graph):
    labels = {}

    for node in graph.nodes:
        for idx in graph.nodes[node]["idxs"]:
            labels[idx] = node

    for x in data:
        if x.idx not in labels:
            labels[x.idx] = -1

    graph = graph.copy()

    nodes = list(graph.nodes)

    for node in nodes:
        if len(list(graph.predecessors(node))) == 0:
            graph.add_edge("root", node)

    tree = Tree.from_dict(data, {"graph": graph, "labels": labels})

    tree.update()

    return tree


def get_clone_table(data, samples, tree, clusters=None):
    labels = get_labels_table(data, tree, clusters=clusters)

    ccfs = get_map_node_ccfs(tree)

    table = []

    for _, row in labels.iterrows():
        for i, sample_id in enumerate(samples):
            new_row = row.copy()

            new_row["sample_id"] = sample_id

            if new_row["clone_id"] in ccfs:
                new_row["ccf"] = ccfs[new_row["clone_id"]][i]

            else:
                new_row["ccf"] = -1

            table.append(new_row)

    return pd.DataFrame(table)


def get_labels_table(data, tree, clusters=None):
    df = []

    clone_muts = set()

    if clusters is None:
        for idx in tree.labels:
            df.append(
                {
                    "mutation_id": data[idx].name,
                    "clone_id": tree.labels[idx],
                }
            )

            clone_muts.add(data[idx].name)

        for x in data:
            if x.name not in clone_muts:
                df.append({"mutation_id": x.name, "clone_id": -1})

        df = pd.DataFrame(df, columns=["mutation_id", "clone_id"])

        df = df.sort_values(by=["clone_id", "mutation_id"])

    else:
        for idx in tree.labels:
            muts = clusters[clusters["cluster_id"] == int(data[idx].name)][
                "mutation_id"
            ]

            for mut in muts:
                df.append(
                    {
                        "mutation_id": mut,
                        "clone_id": tree.labels[idx],
                        "cluster_id": int(data[idx].name),
                    }
                )

                clone_muts.add(mut)

        clusters = clusters.set_index("mutation_id")

        for mut in clusters.index.values:
            if mut not in clone_muts:
                df.append(
                    {
                        "mutation_id": mut,
                        "clone_id": -1,
                        "cluster_id": clusters.loc[mut].values[0],
                    }
                )

        df = pd.DataFrame(df, columns=["mutation_id", "clone_id", "cluster_id"])

        df = df.sort_values(by=["clone_id", "cluster_id", "mutation_id"])

    return df


def _create_main_run_output(cluster_file, out_file, results):
    if cluster_file is not None:
        results["clusters"] = pd.read_csv(cluster_file, sep="\t")[
            ["mutation_id", "cluster_id"]
        ].drop_duplicates()
    with gzip.GzipFile(out_file, mode="wb") as fh:
        pickle.dump(results, fh)

<<<<<<< HEAD
    # cache_txt_file = os.path.join(os.path.dirname(out_file), 'cache_info.txt')
    # create_cache_info_file(cache_txt_file)
=======
    cache_txt_file = os.path.join(os.path.dirname(out_file), "cache_info.txt")
    create_cache_info_file(cache_txt_file)
>>>>>>> ac661fb0


def create_cache_info_file(out_file):
    with open(out_file, "w") as f:
<<<<<<< HEAD
        print('compute_s cache info: {}, hit ratio: {}'.format(compute_log_S.cache_info(),
                                                               _cache_ratio(compute_log_S.cache_info())), file=f)
        print('_convolve_two_children cache info: {}, hit ratio: {}'.format(_convolve_two_children.cache_info(),
                                                                            _cache_ratio(
                                                                                _convolve_two_children.cache_info())),
              file=f)
        print('_get_cached_proposal_dist cache info: {}, hit ratio: {}'.format(
            _get_cached_proposal_dist.cache_info(),
            _cache_ratio(
                _get_cached_proposal_dist.cache_info())), file=f)
=======
        print(
            "compute_s cache info: {}, hit ratio: {}".format(
                compute_log_S.cache_info(), _cache_ratio(compute_log_S.cache_info())
            ),
            file=f,
        )
        print(
            "add_to_log_p cache info: {}, hit ratio: {}".format(
                add_to_log_p.cache_info(), _cache_ratio(add_to_log_p.cache_info())
            ),
            file=f,
        )
        print(
            "subtract_from_log_p cache info: {}, hit ratio: {}".format(
                subtract_from_log_p.cache_info(),
                _cache_ratio(subtract_from_log_p.cache_info()),
            ),
            file=f,
        )
        print(
            "_convolve_two_children cache info: {}, hit ratio: {}".format(
                _convolve_two_children.cache_info(),
                _cache_ratio(_convolve_two_children.cache_info()),
            ),
            file=f,
        )
        print(
            "_get_cached_proposal_dist cache info: {}, hit ratio: {}".format(
                _get_cached_proposal_dist.cache_info(),
                _cache_ratio(_get_cached_proposal_dist.cache_info()),
            ),
            file=f,
        )
>>>>>>> ac661fb0
<|MERGE_RESOLUTION|>--- conflicted
+++ resolved
@@ -14,17 +14,11 @@
 from phyclone.math_utils import exp_normalize
 from phyclone.smc.kernels.fully_adapted import _get_cached_proposal_dist
 from phyclone.tree import Tree
-<<<<<<< HEAD
-from phyclone.tree_utils import compute_log_S, _cache_ratio, _convolve_two_children
-=======
 from phyclone.tree_utils import (
     compute_log_S,
     _cache_ratio,
-    add_to_log_p,
-    subtract_from_log_p,
     _convolve_two_children,
 )
->>>>>>> ac661fb0
 
 
 def write_map_results(in_file, out_table_file, out_tree_file, out_log_probs_file=None):
@@ -368,45 +362,15 @@
     with gzip.GzipFile(out_file, mode="wb") as fh:
         pickle.dump(results, fh)
 
-<<<<<<< HEAD
     # cache_txt_file = os.path.join(os.path.dirname(out_file), 'cache_info.txt')
     # create_cache_info_file(cache_txt_file)
-=======
-    cache_txt_file = os.path.join(os.path.dirname(out_file), "cache_info.txt")
-    create_cache_info_file(cache_txt_file)
->>>>>>> ac661fb0
 
 
 def create_cache_info_file(out_file):
     with open(out_file, "w") as f:
-<<<<<<< HEAD
-        print('compute_s cache info: {}, hit ratio: {}'.format(compute_log_S.cache_info(),
-                                                               _cache_ratio(compute_log_S.cache_info())), file=f)
-        print('_convolve_two_children cache info: {}, hit ratio: {}'.format(_convolve_two_children.cache_info(),
-                                                                            _cache_ratio(
-                                                                                _convolve_two_children.cache_info())),
-              file=f)
-        print('_get_cached_proposal_dist cache info: {}, hit ratio: {}'.format(
-            _get_cached_proposal_dist.cache_info(),
-            _cache_ratio(
-                _get_cached_proposal_dist.cache_info())), file=f)
-=======
         print(
             "compute_s cache info: {}, hit ratio: {}".format(
                 compute_log_S.cache_info(), _cache_ratio(compute_log_S.cache_info())
-            ),
-            file=f,
-        )
-        print(
-            "add_to_log_p cache info: {}, hit ratio: {}".format(
-                add_to_log_p.cache_info(), _cache_ratio(add_to_log_p.cache_info())
-            ),
-            file=f,
-        )
-        print(
-            "subtract_from_log_p cache info: {}, hit ratio: {}".format(
-                subtract_from_log_p.cache_info(),
-                _cache_ratio(subtract_from_log_p.cache_info()),
             ),
             file=f,
         )
@@ -423,5 +387,4 @@
                 _cache_ratio(_get_cached_proposal_dist.cache_info()),
             ),
             file=f,
-        )
->>>>>>> ac661fb0
+        )