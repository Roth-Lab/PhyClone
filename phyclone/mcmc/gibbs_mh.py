--- conflicted
+++ resolved
@@ -1,9 +1,6 @@
 import numpy as np
-<<<<<<< HEAD
-=======
 
 # import random
->>>>>>> ac661fb0
 
 from phyclone.math_utils import exp_normalize, discrete_rvs
 
@@ -27,9 +24,12 @@
         tree_labels = tree.labels
         data_idxs = list(tree_labels.keys())
 
+        # random.shuffle(data_idxs)
+
         self._rng.shuffle(data_idxs)
 
         for data_idx in data_idxs:
+            # if len(tree.node_data[tree.labels[data_idx]]) > 1:
             old_node = tree_labels[data_idx]
             if tree.get_data_len(old_node) > 1:
                 tree = self._sample_tree(data_idx, tree, old_node)
@@ -42,11 +42,8 @@
 
         assert data_point.idx == data_idx
 
-<<<<<<< HEAD
-=======
         # old_node = tree.labels[data_idx]
 
->>>>>>> ac661fb0
         new_trees = []
 
         for new_node in tree.nodes:
@@ -68,6 +65,8 @@
             new_trees.append(new_tree)
 
         log_q = np.array([self.tree_dist.log_p(x) for x in new_trees])
+        # iterable = (self.tree_dist.log_p(x) for x in new_trees)
+        # log_q = np.fromiter(iterable, dtype='float64', count=len(new_trees))
 
         log_q = phyclone.math_utils.log_normalize(log_q)
 
@@ -75,6 +74,7 @@
 
         q = q / sum(q)
 
+        # tree_idx = np.random.multinomial(1, q).argmax()
         tree_idx = self._rng.multinomial(1, q).argmax()
 
         return new_trees[tree_idx]
@@ -94,48 +94,25 @@
         if len(tree.nodes) <= 1:
             return tree
 
-        remaining_nodes, subtree_root = self._get_subtree_and_pruned_tree(tree)
+        new_tree = tree.copy()
 
-<<<<<<< HEAD
-        if len(remaining_nodes) == 0:
-            return tree
-=======
         subtree_root = self._rng.choice(new_tree.nodes)
->>>>>>> ac661fb0
 
-        trees = self._create_sampled_trees_array(remaining_nodes, subtree_root, tree)
+        subtree = new_tree.get_subtree(subtree_root)
 
-        log_p = np.array([self.tree_dist.log_p(x) for x in trees])
+        new_tree.remove_subtree(subtree)
 
-        p, _ = exp_normalize(log_p)
+        remaining_nodes = new_tree.nodes
 
-<<<<<<< HEAD
-        idx = discrete_rvs(p, self._rng)
-
-        return trees[idx]
-
-    def _get_subtree_and_pruned_tree(self, tree):
-        pruned_tree = tree.copy()
-        subtree_root = self._rng.choice(pruned_tree.nodes)
-        subtree = pruned_tree.get_subtree(subtree_root)
-        pruned_tree.remove_subtree(subtree)
-        remaining_nodes = pruned_tree.nodes
-        return remaining_nodes, subtree_root
-
-    @staticmethod
-    def _create_sampled_trees_array(remaining_nodes, subtree_root, tree):
-        # TODO: Is this double counting the original tree
-        trees = [tree]
-=======
         if len(remaining_nodes) == 0:
             return tree
 
         # TODO: Is this double counting the original tree
         trees = []
 
->>>>>>> ac661fb0
         # Descendant from dummy normal node
         remaining_nodes.append(None)
+
         for parent in remaining_nodes:
             new_tree = tree.copy()
 
@@ -153,10 +130,6 @@
 
             new_tree.update()
 
-<<<<<<< HEAD
-            trees.append(new_tree)
-        return trees
-=======
             trees.append([nc, new_tree])
 
         if self.labeled:
@@ -171,5 +144,4 @@
 
         idx = discrete_rvs(p, self._rng)
 
-        return trees[idx][1]
->>>>>>> ac661fb0
+        return trees[idx][1]